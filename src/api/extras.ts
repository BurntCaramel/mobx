--- conflicted
+++ resolved
@@ -21,13 +21,8 @@
 		name: node.name
 	};
 	// TODO: unique not needed anymore with sets
-<<<<<<< HEAD
 	if (node.observing && node.observing.length > 0)
 		result.dependencies = unique(node.observing).map(nodeToDependencyTree);
-=======
-	if (node.observing && !node.observing.isEmpty())
-		result.dependencies = unique(node.observing.asArray()).map(nodeToDependencyTree);
->>>>>>> 519da7b0
 	return result;
 }
 
