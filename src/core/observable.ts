import {IDerivation, changeDependenciesState} from "./derivation";
import {globalState} from "./globalstate";

export class DerivationsSets {
	size: number = 0;
	data0 = {};
	data1 = {};
	data2 = {};

	get length() {
		return this.size;
	}
	asArray() {
		const res = new Array(this.size);
		let i = 0;
		for (let key in this.data0) {
			res[i] = this.data0[key];
			i++;
		}
		for (let key in this.data1) {
			res[i] = this.data1[key];
			i++;
		}
		for (let key in this.data2) {
			res[i] = this.data2[key];
			i++;
		}
		return res;
	}
	add(value: IDerivation) {
		const data = this["data" + value.dependenciesState];
		const m = value.__mapid;
		if (!(m in data)) {
			data[m] = value;
			this.size++;
		}
	}
	remove(value: IDerivation) {
		const data = this["data" + value.dependenciesState];
		const m = value.__mapid;
		if (m in data) {
			delete data[m];
			this.size--;
		}
	}
	// move(targetState: number, value: IDerivation) {
	// 	const m = value.__mapid;
	// 	delete this["data" + value.dependenciesState][m];
	// 	this["data" + targetState][m] = value;
	// }
}

export interface IDepTreeNode {
	name: string;
	observers?: DerivationsSets;
	observing?: IObservable[];
}

export interface IObservable extends IDepTreeNode {
	diffValue: number;
	/**
	 * Id of the derivation *run* that last accesed this observable.
	 * If this id equals the *run* id of the current derivation,
	 * the dependency is already established
	 */
	lastAccessedBy: number;
<<<<<<< HEAD

	isPendingUnobservation: boolean; // for effective unobserving
	isObserved: boolean; // for unobserving only once ber observation
	// sets of observers grouped their state to only notify about changes.
	observers: DerivationsSets;

	onBecomeObserved();
=======
	staleObservers: IDerivation[];
	observers: SimpleSet<IDerivation>;
>>>>>>> 492481b1
	onBecomeUnobserved();
}

export function addObserver(observable: IObservable, node: IDerivation) {
	observable.observers.add(node);
<<<<<<< HEAD
	if (!observable.isObserved) {
		observable.isObserved = true;
		observable.onBecomeObserved();
	}
=======
>>>>>>> 492481b1
}

export function removeObserver(observable: IObservable, node: IDerivation) {
	observable.observers.remove(node);
	if (observable.isObserved && observable.observers.length === 0) {
		if (globalState.inBatch > 0) {
			/**
			 * Wan't to observe/unobserve max once per observable during batch.
			 * Let's postpone it to end of the batch
			 */
			if (!observable.isPendingUnobservation) {
				observable.isPendingUnobservation = true;
				globalState.pendingUnobservations.push(observable);
			}
		} else {
			observable.isObserved = false;
			observable.onBecomeUnobserved(); // TODO: test if this happens only once, e.g. remove returns bool!
		}
	}
}

export function startBatch() {
	globalState.inBatch++;
}

export function endBatch() {
	if (--globalState.inBatch === 0) {
		globalState.pendingUnobservations.splice(0).forEach(observable => {
			observable.isPendingUnobservation = false;
			if (observable.isObserved && observable.observers.length === 0) {
				observable.isObserved = false;
				observable.onBecomeUnobserved(); // TODO: test if this happens only once, e.g. remove returns bool!
			}
		});
	}
}

export function reportObserved(observable: IObservable) {
	if (globalState.isTracking === false) {
		if (globalState.inBatch > 0 && !observable.isObserved) {
			// pseudoobserving by batch
			observable.isObserved = true;
			observable.onBecomeObserved();
			// probably will want to unobserve it at the end of the batch
			if (!observable.isPendingUnobservation) {
				observable.isPendingUnobservation = true;
				globalState.pendingUnobservations.push(observable);
			}
		}
		return;
	}
	const derivation = globalState.derivationStack[globalState.derivationStack.length - 1];
	/**
	 * Simple optimization, give each derivation run an unique id (runId)
	 * Check if last time this observable was accessed the same runId is used
	 * if this is the case, the relation is already known
	 */
	observable.isObserved = true;
	if (derivation.runId !== observable.lastAccessedBy) {
		observable.lastAccessedBy = derivation.runId;
		derivation.newObserving[derivation.unboundDepsCount++] = observable;
	}
}

export function propagateChanged(observable: IObservable) {
	const observers0 = observable.observers.data0;
	for (let key in observers0) {
		const derivation = observers0[key];

		changeDependenciesState(2, derivation);
		derivation.onBecomeStale();
	}

	const observers1 = observable.observers.data1;
	for (let key in observers1) {
		const derivation = observers1[key];

		changeDependenciesState(2, derivation);
	}
}

export function propagateChangeConfirmed(observable: IObservable) {
	const observers1 = observable.observers.data1;
	for (let key in observers1) {
		const derivation = observers1[key];

		changeDependenciesState(2, derivation);
	}
}

export function propagateMaybeChanged(observable: IObservable) {
	const observers0 = observable.observers.data0;
	for (let key in observers0) {
		const derivation = observers0[key];

		changeDependenciesState(1, derivation);
		derivation.onBecomeStale();
	}
}<|MERGE_RESOLUTION|>--- conflicted
+++ resolved
@@ -64,30 +64,20 @@
 	 * the dependency is already established
 	 */
 	lastAccessedBy: number;
-<<<<<<< HEAD
 
 	isPendingUnobservation: boolean; // for effective unobserving
 	isObserved: boolean; // for unobserving only once ber observation
 	// sets of observers grouped their state to only notify about changes.
 	observers: DerivationsSets;
 
-	onBecomeObserved();
-=======
-	staleObservers: IDerivation[];
-	observers: SimpleSet<IDerivation>;
->>>>>>> 492481b1
 	onBecomeUnobserved();
 }
 
 export function addObserver(observable: IObservable, node: IDerivation) {
 	observable.observers.add(node);
-<<<<<<< HEAD
 	if (!observable.isObserved) {
 		observable.isObserved = true;
-		observable.onBecomeObserved();
 	}
-=======
->>>>>>> 492481b1
 }
 
 export function removeObserver(observable: IObservable, node: IDerivation) {
@@ -130,7 +120,6 @@
 		if (globalState.inBatch > 0 && !observable.isObserved) {
 			// pseudoobserving by batch
 			observable.isObserved = true;
-			observable.onBecomeObserved();
 			// probably will want to unobserve it at the end of the batch
 			if (!observable.isPendingUnobservation) {
 				observable.isPendingUnobservation = true;
