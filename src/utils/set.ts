<<<<<<< HEAD
declare var Set;

export class FastSet<T> {
	data = new Set();
=======
let mapCounter = 0;

export class Set<T> {
	size = 0;
	data = {};
>>>>>>> 519da7b0

	isEmpty(): boolean {
		return this.size > 0;
	}

	asArray(): T[] {
<<<<<<< HEAD
		const res = new Array(this.data.size);
		const iter = this.data.values();
		let i = -1;
		let v = iter.next();
		while (!v.done) {
			res[++i] = v.value;
			v = iter.next();
=======
		const res = new Array(this.size);
		let i = 0;
		for (let key in this.data) {
			res[i] = this.data[key];
			i++;
>>>>>>> 519da7b0
		}
		return res;
	}

	// TODO: factor out forEaches?
	forEach(fn: (v: T) => void) {
		const iter = this.data.values();
		let v = iter.next();
		while (!v.done) {
			fn(v.value);
			v = iter.next();
		}
	}

	/**
	 * @param {T} value
	 * @returns {number} new length
	 */
	add(value: any) {
		let m = value.__mapid || (value.__mapid = "#" + (++mapCounter));
		if (!(m in this.data)) {
			this.data[m] = value;
			this.size++;
		}
	}

	remove(value: any) {
		if (value.__mapid in this.data) {
			delete this.data[value.__mapid];
			this.size--;
		}
	}

	cloneAndClear(): FastSet<T> {
		const res = this.data;
		this.data = new Set();
		return res;
	}

	cloneAsArrayAndClear(): T[] {
		const res = this.asArray();
		this.data = {};
		this.size = 0;
		return res;
	}

}<|MERGE_RESOLUTION|>--- conflicted
+++ resolved
@@ -1,54 +1,32 @@
-<<<<<<< HEAD
-declare var Set;
+let mapCounter = 0;
 
 export class FastSet<T> {
-	data = new Set();
-=======
-let mapCounter = 0;
-
-export class Set<T> {
 	size = 0;
 	data = {};
->>>>>>> 519da7b0
 
 	isEmpty(): boolean {
-		return this.size > 0;
+		return this.size === 0;
+	}
+
+	get length() {
+		return this.size;
 	}
 
 	asArray(): T[] {
-<<<<<<< HEAD
-		const res = new Array(this.data.size);
-		const iter = this.data.values();
-		let i = -1;
-		let v = iter.next();
-		while (!v.done) {
-			res[++i] = v.value;
-			v = iter.next();
-=======
 		const res = new Array(this.size);
 		let i = 0;
 		for (let key in this.data) {
 			res[i] = this.data[key];
 			i++;
->>>>>>> 519da7b0
 		}
 		return res;
-	}
-
-	// TODO: factor out forEaches?
-	forEach(fn: (v: T) => void) {
-		const iter = this.data.values();
-		let v = iter.next();
-		while (!v.done) {
-			fn(v.value);
-			v = iter.next();
-		}
 	}
 
 	/**
 	 * @param {T} value
 	 * @returns {number} new length
 	 */
+	// TODO: standardize __mapid
 	add(value: any) {
 		let m = value.__mapid || (value.__mapid = "#" + (++mapCounter));
 		if (!(m in this.data)) {
@@ -64,17 +42,10 @@
 		}
 	}
 
-	cloneAndClear(): FastSet<T> {
-		const res = this.data;
-		this.data = new Set();
-		return res;
-	}
-
-	cloneAsArrayAndClear(): T[] {
+	cloneAndClear(): T[] {
 		const res = this.asArray();
 		this.data = {};
 		this.size = 0;
 		return res;
 	}
-
 }